--- conflicted
+++ resolved
@@ -64,7 +64,6 @@
 	}
 }
 
-<<<<<<< HEAD
 func (m *Mempool) GetUTXO(txID string, outputIndex int) (UTXO, bool) {
 	if m == nil {
 		return UTXO{}, false
@@ -84,12 +83,8 @@
 	return UTXO{}, false
 }
 
-// Prune removes transactions whose TTL has expired.
-func (m *Mempool) Prune() {
-=======
 // prune removes expired or already confirmed transactions.
 func (m *Mempool) prune() {
->>>>>>> a832f0ab
 	if m == nil {
 		return
 	}
