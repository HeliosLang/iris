#!/bin/bash

NAME=cardano-iris
VERSION=$(grep '"version"' package.json | head -1 | sed -E 's/.*"version": *"([^"]+)".*/\1/')

CARDANO_NODE_PORT=3000

CARDANO_NODE_VERSION=10.4.1
CARDANO_CLI_VERSION=10.8.0.0
CARDANO_DB_SYNC_VERSION=13.6.0.5

TMP=./tmp
DST_DIR=./dist
DST=$DST_DIR/$NAME-$VERSION.deb
PKG_ROOT=$TMP/deb-package
CONTROL_DIR=$PKG_ROOT/DEBIAN
BIN_DIR=$PKG_ROOT/usr/local/bin
SERVICE_DIR=$PKG_ROOT/etc/systemd/system
SERVICE=$SERVICE_DIR/$NAME.service
PREINST=$CONTROL_DIR/preinst
POSTINST=$CONTROL_DIR/postinst
PRERM=$CONTROL_DIR/prerm
POSTRM=$CONTROL_DIR/postrm

rm -fr $PKG_ROOT

mkdir -p $CONTROL_DIR
mkdir -p $BIN_DIR
mkdir -p $SERVICE_DIR
mkdir -p $DST_DIR

# create the package 'control' file
cat > $PKG_ROOT/DEBIAN/control << FILE
Package: $NAME
Version: $VERSION
Architecture: all
Maintainer: cschmitz398@gmail.com
Depends: git, nix, postgresql
Homepage: http://github.com/HeliosLang/cardano-node-install
Description: A Cardano Node Control panel hosted via HTTPS.
FILE

# copy the binary
cp $TMP/$NAME $BIN_DIR/$NAME

# create the service definition
cat > $SERVICE << FILE
[Unit]
Description=Cardano Node Controller
Requires=network.target

[Service]
Type=simple
Restart=always
RestartSec=5
User=root
Group=root
WorkingDirectory=/tmp
ExecStart=$NAME
KillSignal=SIGINT
RestartKillSignal=SIGINT
StandardOutput=journal
StandardError=journal
SyslogIdentifier=$NAME
LimitNOFILE=32768

[Install]
WantedBy=multi-user.target
FILE

# the pre install script which will be used to install cardano-node, cardano-cli and cardano-db-sync, and create their service files
cat > $PREINST << FILE
#!/bin/sh

if test \$(systemctl list-unit-files $NAME.service | grep $NAME | wc -l) -eq 1; then
    if test \$(systemctl is-active $NAME) = "active"; then
        systemctl stop $NAME
    fi
fi
FILE

chmod +x $PREINST

# create the post install script that enables and launches the service
# asks for network name (preprod or mainnet)
# cardano-node is installed by cloning its repo, checking out its version tag
cat > $POSTINST << FILE
#!/bin/sh

<<<<<<< HEAD
# Derive network from /etc/cardano-node-ctl/network if available, or ask user
if test -f /etc/cardano-node-ctl/network; then
    if test \$(cat /etc/cardano-node-ctl/network) = "mainnet"; then
=======
# Derive network from /etc/$NAME/network if available, or ask user
if test \$(ls -1 /etc/$NAME/network | wc -l) -eq 1; then
    if test \$(cat /etc/$NAME/network) = "mainnet"; then
>>>>>>> 2d8d404d
        network="mainnet"
    else
        # always fallback to "preprod" if network file is corrupted
        network="preprod"
    fi
else
    read -r -p "Which Cardano network do you want to connect to? (preprod/mainnet, default: preprod): " answer

    answer=\$(echo \$answer | tr '[:upper:]' '[:lower:]')

    if test -z \$answer || test \$answer = "yes"; then
        network="preprod"
    elif test \$answer = "preprod" || test \$answer = "mainnet"; then
        network=\$answer
    else
        echo "Answer must be one of yes/ENTER/preprod/mainnet, ABORTING"
        exit 1
    fi
fi

# Download the necessary cardano-node config files
if test \$(ls -1 /etc/cardano-node/\$network/*.json | wc -l) -lt 8; then
    mkdir -p /etc/cardano-node/\$network
    cd /etc/cardano-node/\$network
    curl -O -J "https://book.play.dev.cardano.org/environments/\$network/{config,submit-api-config,topology,byron-genesis,shelley-genesis,alonzo-genesis,conway-genesis,checkpoints}.json"
fi

# Create the cardano-db-sync config dir
mkdir -p /etc/cardano-db-sync/\$network

# Create the db-sync-config.json file for cardano-db-sync,
#  switch off tables that aren't really needed for typical DApps
#  TODO: how to make sure Prometheus isn't running?
#  TODO: change use_address_table to true of fresh deployment
cat > /etc/cardano-db-sync/\$network/db-sync-config.json << EOF
{
  "EnableFutureGenesis": true,
  "EnableLogMetrics": false,
  "EnableLogging": true,
  "NetworkName": "\$network",
  "NodeConfigFile": "/etc/cardano-node/\$network/config.json",
  "PrometheusPort": 8080,
  "RequiresNetworkMagic": "RequiresMagic",
  "defaultBackends": [
    "KatipBK"
  ],
  "defaultScribes": [
    [
      "StdoutSK",
      "stdout"
    ]
  ],
  "minSeverity": "Info",
  "options": {
    "cfokey": {
      "value": "Release-1.0.0"
    },
    "mapBackends": {},
    "mapSeverity": {
      "db-sync-node": "Info",
      "db-sync-node.Mux": "Error",
      "db-sync-node.Subscription": "Error"
    },
    "mapSubtrace": {
      "#ekgview": {
        "contents": [
          [
            {
              "contents": "cardano.epoch-validation.benchmark",
              "tag": "Contains"
            },
            [
              {
                "contents": ".monoclock.basic.",
                "tag": "Contains"
              }
            ]
          ],
          [
            {
              "contents": "cardano.epoch-validation.benchmark",
              "tag": "Contains"
            },
            [
              {
                "contents": "diff.RTS.cpuNs.timed.",
                "tag": "Contains"
              }
            ]
          ],
          [
            {
              "contents": "#ekgview.#aggregation.cardano.epoch-validation.benchmark",
              "tag": "StartsWith"
            },
            [
              {
                "contents": "diff.RTS.gcNum.timed.",
                "tag": "Contains"
              }
            ]
          ]
        ],
        "subtrace": "FilterTrace"
      },
      "#messagecounters.aggregation": {
        "subtrace": "NoTrace"
      },
      "#messagecounters.ekgview": {
        "subtrace": "NoTrace"
      },
      "#messagecounters.katip": {
        "subtrace": "NoTrace"
      },
      "#messagecounters.monitoring": {
        "subtrace": "NoTrace"
      },
      "#messagecounters.switchboard": {
        "subtrace": "NoTrace"
      },
      "benchmark": {
        "contents": [
          "GhcRtsStats",
          "MonotonicClock"
        ],
        "subtrace": "ObservableTrace"
      },
      "cardano.epoch-validation.utxo-stats": {
        "subtrace": "NoTrace"
      }
    }
  },
  "rotation": {
    "rpKeepFilesNum": 10,
    "rpLogLimitBytes": 5000000,
    "rpMaxAgeHours": 24
  },
  "setupBackends": [
    "AggregationBK",
    "KatipBK"
  ],
  "setupScribes": [
    {
      "scFormat": "ScText",
      "scKind": "StdoutSK",
      "scName": "stdout",
      "scRotation": null
    }
  ],
  "insert_options": {
    "tx_cbor": "disable",
    "tx_out": {
      "value": "consumed",
      "force_tx_in": false,
      "use_address_table": false,
    },
    "ledger": "enable",
    "shelley": {
      "enable": true
    },
    "multi_asset": {
      "enable": true
    },
    "metadata": {
      "enable": true
    },
    "plutus": {
      "enable": true
    },
    "governance": "enable",
    "offchain_pool_data": "enable",
    "json_type": "text",
    "remove_jsonb_from_schema": "enable"
  }
}
EOF

# Configure nix with trusted IOG caches
if test \$(grep "^substituters =" /etc/nix/nix.conf | wc -l) -eq 0; then
    echo "substituters = https://cache.nixos.org https://cache.iog.io" >> /etc/nix/nix.conf
fi

# Configure nix with trusted IOG keys
if test \$(grep "^trusted-public-keys =" /etc/nix/nix.conf | wc -l) -eq 0; then
    echo "trusted-public-keys = cache.nixos.org-1:6NCHdD59X431o0gWypbMrAURkbJ16ZPMQFGspcDShjY= hydra.iohk.io:f/Ea+s+dFdN+3Y/G+FDgSq+a5NEWhJGzdjvKNGv0/EQ=" >> /etc/nix/nix.conf
fi

# Install cardano-node,
#  assuming absence of the service means it hasn't been installed before
if test \$(systemctl list-unit-files cardano-node.service | grep cardano-node | wc -l) -eq 0; then
    # Clone the cardano-node repo if it hasn't been cloned before
    if test \$(ls -1 /tmp/cardano-node | wc -l) -eq 0; then
        git clone https://github.com/IntersectMBO/cardano-node /tmp/cardano-node || exit 1
    fi

    # Build the cardano-node binary using nix, if it hasn't been built before
    if test \$(ls -1 /nix/store | grep "cardano-node-exe-cardano-node-$CARDANO_NODE_VERSION\$" | wc -l) -eq 0; then
        cd /tmp/cardano-node

        git switch -d tags/$CARDANO_NODE_VERSION || exit 1
        
        yes | nix build --extra-experimental-features nix-command --extra-experimental-features flakes .#cardano-node || exit 1
    fi
fi

# Create the other necessary directories for cardano-node (/etc/cardano-node should've already been created by now)
mkdir -p /run/cardano-node
mkdir -p /var/cache/cardano-node/\$network

# Prepare variables for the cardano-node service file
binary=/nix/store/\$(ls -1 /nix/store | grep "cardano-node-exe-cardano-node-$CARDANO_NODE_VERSION\$" | head -1)/bin/cardano-node
public_ip=\$(hostname -I | awk '{print \$1}')

# Create the cardano-node service file
cat > /etc/systemd/system/cardano-node.service << EOF
[Unit]
Description=Cardano Node
Requires=network.target

[Service]
Type=simple
Restart=always
RestartSec=60
User=root
Group=root
WorkingDirectory=/var/cache/cardano-node/\$network
ExecStart=\$binary run --config /etc/cardano-node/\$network/config.json --database-path /var/cache/cardano-node/\$network --socket-path /run/cardano-node/node.socket --host-addr \$public_ip --port $CARDANO_NODE_PORT --topology /etc/cardano-node/\$network/topology.json
KillSignal=SIGINT
RestartKillSignal=SIGINT
StandardOutput=journal
StandardError=journal
SyslogIdentifier=cardano-node
LimitNOFILE=32768

[Install]
WantedBy=multi-user.target
EOF

# Install cardano-cli,
#  assume that if a /usr/local/bin/cardano-cli symlink is missing it hasn't been installed yet
if test ! -e /usr/local/bin/cardano-cli; then
    # Clone the cardano-node repo if it hasn't been cloned before
    if test \$(ls -1 /tmp/cardano-node | wc -l) -eq 0; then
        git clone https://github.com/IntersectMBO/cardano-node /tmp/cardano-node || exit 1
    fi

    # Build the cardano-cli binary using nix, if it hasn't been built before
    if test \$(ls -1 /nix/store | grep "cardano-cli-exe-cardano-cli-$CARDANO_CLI_VERSION\$" | wc -l) -eq 0; then
        cd /tmp/cardano-node

        # cardano-cli version $CARDANO_CLI_VERSION is bundled with the specified cardano node version
        git switch -d tags/$CARDANO_NODE_VERSION || exit 1

        yes | nix build --extra-experimental-features nix-command --extra-experimental-features flakes .#cardano-cli || exit 1
    fi

    # Create a symlink in /usr/local/bin that points to cardano-cli
    binary=/nix/store/\$(ls -1 /nix/store | grep "cardano-cli-exe-cardano-cli-$CARDANO_CLI_VERSION\$" | head -1)/bin/cardano-cli
    ln -s \$binary /usr/local/bin/cardano-cli || exit 1
fi

# Install cardano-db-sync,
#  assuming that if the service file doesn't exist, it hasn't been installed before
if test \$(systemctl list-unit-files cardano-db-sync.service | grep cardano-db-sync | wc -l) -eq 0; then
    # Clone the cardano-db-sync repo if it hasn't been cloned before
    if test \$(ls -1 /tmp/cardano-db-sync | wc -l) -eq 0; then
        git clone https://github.com/IntersectMBO/cardano-db-sync /tmp/cardano-db-sync || exit 1
    fi

    # Copy the schema update scripts
    cp -r -t /etc/cardano-db-sync/ /tmp/cardano-db-sync/schema

    # Build cardano-db-sync binary using nix, if it hasn't been built before
    if test \$(ls -1 /nix/store | grep "cardano-db-sync-exe-cardano-db-sync-$CARDANO_DB_SYNC_VERSION\$" | wc -l) -eq 0; then
        cd /tmp/cardano-db-sync
        git switch -d tags/$CARDANO_DB_SYNC_VERSION || exit 1
        yes | nix build --extra-experimental-features nix-command --extra-experimental-features flakes .#cardano-db-sync || exit 1
    fi
fi

# Make the cache directory for cardano-db-sync
mkdir -p /var/cache/cardano-db-sync/\$network

# Create the Postgres user if it doesn't already exist
if test -z \$(sudo -u postgres psql -tAc "SELECT 1 FROM pg_user WHERE usename='root'"); then
    echo "Creating Postgres user 'root'..."
    sudo -u postgres psql -c "CREATE USER root WITH SUPERUSER PASSWORD NULL" || exit 1
    echo "Created Postgres user 'root'"
fi

# Create the Postgres DB if it hasn't been created before
cardano_db_count=\$(sudo -u postgres psql -tAc "SELECT 1 FROM pg_database WHERE datname='cardano_\$network'")
if test -z \$cardano_db_count; then
    echo "Creating Postgres database 'cardano_\$network'..."
    
    sudo -u postgres psql -c "CREATE DATABASE cardano_\$network WITH TEMPLATE template0 OWNER root ENCODING UTF8" || exit 1
    echo "Created Postgres database 'cardano_\$network'"
fi

# Create the PGPASSFILE,
#  only peer authentication is enabled be default, which means current root user must be used (which is why it was added to the pg_user table above)
cat > /etc/cardano-db-sync/\$network/pgpass << EOF
/var/run/postgresql:5432:cardano_\$network:root:*
EOF

# Prepare variables for the cardano-db-sync service file
binary=/nix/store/\$(ls -1 /nix/store | grep "cardano-db-sync-exe-cardano-db-sync-$CARDANO_DB_SYNC_VERSION\$" | head -1)/bin/cardano-db-sync

# Create the cardano-db-sync service file
cat > /etc/systemd/system/cardano-db-sync.service << EOF
[Unit]
Description=Cardano DB Sync
After=cardano-node.service

[Service]
Type=simple
Restart=always
RestartSec=60
User=root
Group=root
WorkingDirectory=/var/cache/cardano-db-sync/\$network
Environment="PGPASSFILE=/etc/cardano-db-sync/\$network/pgpass"
ExecStart=\$binary --config /etc/cardano-db-sync/\$network/db-sync-config.json --socket-path /run/cardano-node/node.socket --state-dir /var/cache/cardano-node/preprod/ledger --schema-dir /etc/cardano-db-sync/schema
KillSignal=SIGINT
RestartKillSignal=SIGINT
StandardOutput=journal
StandardError=journal
SyslogIdentifier=cardano-db-sync
LimitNOFILE=32768

[Install]
WantedBy=multi-user.target
EOF

# Create the network file in /etc/$NAME/
mkdir -p /etc/$NAME
echo \$network > /etc/$NAME/network

# Make systemctl aware of (potentially) changed service files
systemctl daemon-reload || exit 1

# Enable the cardano-node service if it hasn't been enabled before
systemctl enable cardano-node || exit 1

# Start the cardano-node service if it is inactive
cardano_node_status=\$(systemctl is-active cardano-node)
if test \$cardano_node_status = "inactive" || test \$cardano_node_status = "failed"; then
    echo "Starting Cardano Node..."

    systemctl start cardano-node || exit 1

    echo "Started Cardano Node"
fi

# Enable the cardano-node and cardano-db-sync services if it hasn't been enabled before
systemctl enable cardano-db-sync || exit 1

# Start the cardano-db-sync service if it is inactive
cardano_db_sync_status=\$(systemctl is-active cardano-db-sync)
if test \$cardano_db_sync_status = "inactive" || test \$cardano_db_sync_status = "failed"; then
    echo "Starting Cardano DB Sync..."

    systemctl start cardano-db-sync || exit 1

    echo "Started Cardano DB Sync"
fi

# Start the actual $NAME service
systemctl enable $NAME || exit 1
systemctl start $NAME || exit 1
FILE

chmod +x $POSTINST

# create the pre cleanup script that stops the services
cat > $PRERM << FILE
#!/bin/sh

if test \$(systemctl list-unit-files cardano-node.service | grep "cardano-node" | wc -l) -eq 1; then
    status=\$(systemctl is-active cardano-node)
    if test \$status = "active" || test \$status = "activating"; then
        systemctl stop cardano-node
    fi
fi

if test \$(systemctl list-unit-files cardano-db-sync.service | grep "cardano-db-sync" | wc -l) -eq 1; then
    status=\$(systemctl is-active cardano-db-sync)
    if test \$status = "active" || test \$status = "activating"; then
        systemctl stop cardano-db-sync
    fi
fi

if test \$(systemctl list-unit-files $NAME.service | grep $NAME | wc -l) -eq 1; then
    status=\$(systemctl is-active $NAME)
    if test \$status = "active" || test \$status = "activating"; then
        systemctl stop $NAME
    fi
fi
FILE

chmod +x $PRERM

# create the post clenanup script that disables the service
# TODO: remove files related to cardano-node and cardano-db-sync
cat > $POSTRM << FILE
#!/bin/sh

# one of: "remove", "purge", "upgrade", ... 
action=\$1

if test \$action = "remove" || test \$action = "purge"; then
    if test \$(systemctl list-unit-files cardano-node.service | grep "cardano-node" | wc -l) -eq 1; then
        if test \$(systemctl is-enabled cardano-node) = "enabled"; then
            systemctl disable cardano-node
        fi
    fi

    if test \$(systemctl list-unit-files cardano-db-sync.service | grep "cardano-db-sync" | wc -l) -eq 1; then
        if test \$(systemctl is-enabled cardano-db-sync) = "enabled"; then
            systemctl disable cardano-db-sync
        fi
    fi

    if test \$(systemctl list-unit-files $NAME.service | grep $NAME | wc -l) -eq 1; then
        if test \$(systemctl is-enabled $NAME) = "enabled"; then
            systemctl disable $NAME
        fi
    fi
fi
FILE

chmod +x $POSTRM

# created the deb file
dpkg-deb --build $PKG_ROOT $DST<|MERGE_RESOLUTION|>--- conflicted
+++ resolved
@@ -87,15 +87,9 @@
 cat > $POSTINST << FILE
 #!/bin/sh
 
-<<<<<<< HEAD
-# Derive network from /etc/cardano-node-ctl/network if available, or ask user
-if test -f /etc/cardano-node-ctl/network; then
-    if test \$(cat /etc/cardano-node-ctl/network) = "mainnet"; then
-=======
 # Derive network from /etc/$NAME/network if available, or ask user
-if test \$(ls -1 /etc/$NAME/network | wc -l) -eq 1; then
+if test -f /etc/$NAME/network; then
     if test \$(cat /etc/$NAME/network) = "mainnet"; then
->>>>>>> 2d8d404d
         network="mainnet"
     else
         # always fallback to "preprod" if network file is corrupted
